{
 "cells": [
  {
   "cell_type": "markdown",
   "metadata": {},
   "source": [
    "# 3D simulation and fitting\n",
    "\n",
    "## Prerequisites\n",
    "\n",
    "- Knowledge of 3D extraction and datasets used in gammapy, see for instance the [first analysis tutorial](analysis_1.ipynb)\n",
    "\n",
    "## Context\n",
    "\n",
    "To simulate a specific observation, it is not always necessary to simulate the full photon list. For many uses cases, simulating directly a reduced binned dataset is enough: the IRFs reduced in the correct geometry are combined with a source model to predict an actual number of counts per bin. The latter is then used to simulate a reduced dataset using Poisson probability distribution.\n",
    "\n",
    "This can be done to check the feasibility of a measurement (performance / sensitivity study), to test whether fitted parameters really provide a good fit to the data etc.\n",
    "\n",
    "Here we will see how to perform a 3D simulation of a CTA observation, assuming both the spectral and spatial morphology of an observed source.\n",
    "\n",
    "**Objective: simulate a 3D observation of a source with CTA using the CTA 1DC response and fit it with the assumed source model.**\n",
    "\n",
    "## Proposed approach:\n",
    "\n",
    "Here we can't use the regular observation objects that are connected to a `DataStore`. Instead we will create a fake `~gammapy.data.Observation` that contain some pointing information and the CTA 1DC IRFs (that are loaded with `~gammapy.irf.load_cta_irfs`).\n",
    "\n",
    "Then we will create a `~gammapy.datasets.MapDataset` geometry and create it with the `~gammapy.makers.MapDatasetMaker`.\n",
    "\n",
    "Then we will be able to define a model consisting of  a `~gammapy.modeling.models.PowerLawSpectralModel` and a `~gammapy.modeling.models.GaussianSpatialModel`. We will assign it to the dataset and fake the count data.\n"
   ]
  },
  {
   "cell_type": "markdown",
   "metadata": {},
   "source": [
    "## Imports and versions"
   ]
  },
  {
   "cell_type": "code",
   "execution_count": null,
   "metadata": {},
   "outputs": [],
   "source": [
    "%matplotlib inline"
   ]
  },
  {
   "cell_type": "code",
   "execution_count": null,
   "metadata": {},
   "outputs": [],
   "source": [
    "import numpy as np\n",
    "import astropy.units as u\n",
    "from astropy.coordinates import SkyCoord\n",
    "from gammapy.irf import load_cta_irfs\n",
    "from gammapy.maps import WcsGeom, MapAxis\n",
    "from gammapy.modeling.models import (\n",
    "    PowerLawSpectralModel,\n",
    "    GaussianSpatialModel,\n",
    "    SkyModel,\n",
    "    Models,\n",
    "    FoVBackgroundModel\n",
    ")\n",
    "from gammapy.makers import MapDatasetMaker, SafeMaskMaker\n",
    "from gammapy.modeling import Fit\n",
    "from gammapy.data import Observation\n",
    "from gammapy.datasets import MapDataset"
   ]
  },
  {
   "cell_type": "code",
   "execution_count": null,
   "metadata": {},
   "outputs": [],
   "source": [
    "!gammapy info --no-envvar --no-dependencies --no-system"
   ]
  },
  {
   "cell_type": "markdown",
   "metadata": {},
   "source": [
    "## Simulation"
   ]
  },
  {
   "cell_type": "markdown",
   "metadata": {},
   "source": [
    "We will simulate using the CTA-1DC IRFs shipped with gammapy. Note that for dedictaed CTA simulations, you can simply use [`Observation.from_caldb()`]() without having to externally load the IRFs"
   ]
  },
  {
   "cell_type": "code",
   "execution_count": null,
   "metadata": {},
   "outputs": [],
   "source": [
    "# Loading IRFs\n",
    "irfs = load_cta_irfs(\n",
    "    \"$GAMMAPY_DATA/cta-1dc/caldb/data/cta/1dc/bcf/South_z20_50h/irf_file.fits\"\n",
    ")"
   ]
  },
  {
   "cell_type": "code",
   "execution_count": null,
   "metadata": {},
   "outputs": [],
   "source": [
    "# Define the observation parameters (typically the observation duration and the pointing position):\n",
    "livetime = 2.0 * u.hr\n",
    "pointing = SkyCoord(0, 0, unit=\"deg\", frame=\"galactic\")"
   ]
  },
  {
   "cell_type": "code",
   "execution_count": null,
   "metadata": {},
   "outputs": [],
   "source": [
    "# Define map geometry for binned simulation\n",
    "energy_reco = MapAxis.from_edges(\n",
    "    np.logspace(-1.0, 1.0, 10), unit=\"TeV\", name=\"energy\", interp=\"log\"\n",
    ")\n",
    "geom = WcsGeom.create(\n",
    "    skydir=(0, 0),\n",
    "    binsz=0.02,\n",
    "    width=(6, 6),\n",
    "    frame=\"galactic\",\n",
    "    axes=[energy_reco],\n",
    ")\n",
    "# It is usually useful to have a separate binning for the true energy axis\n",
    "energy_true = MapAxis.from_edges(\n",
    "    np.logspace(-1.5, 1.5, 30), unit=\"TeV\", name=\"energy\", interp=\"log\"\n",
    ")\n",
    "\n",
    "empty = MapDataset.create(geom, name=\"dataset-simu\")"
   ]
  },
  {
   "cell_type": "code",
   "execution_count": null,
   "metadata": {},
   "outputs": [],
   "source": [
    "# Define sky model to used simulate the data.\n",
    "# Here we use a Gaussian spatial model and a Power Law spectral model.\n",
    "spatial_model = GaussianSpatialModel(\n",
    "    lon_0=\"0.2 deg\", lat_0=\"0.1 deg\", sigma=\"0.3 deg\", frame=\"galactic\"\n",
    ")\n",
    "spectral_model = PowerLawSpectralModel(\n",
    "    index=3, amplitude=\"1e-11 cm-2 s-1 TeV-1\", reference=\"1 TeV\"\n",
    ")\n",
    "model_simu = SkyModel(\n",
    "    spatial_model=spatial_model,\n",
    "    spectral_model=spectral_model,\n",
    "    name=\"model-simu\",\n",
    ")\n",
    "\n",
    "bkg_model = FoVBackgroundModel(dataset_name=\"dataset-simu\")\n",
    "\n",
    "models = Models([model_simu, bkg_model])\n",
    "print(models)"
   ]
  },
  {
   "cell_type": "markdown",
   "metadata": {},
   "source": [
    "Now, comes the main part of dataset simulation. We create an in-memory observation and an empty dataset. We then predict the number of counts for the given model, and Poission fluctuate it using `fake()` to make a simulated counts maps. Keep in mind that it is important to specify the `selection` of the maps that you want to produce "
   ]
  },
  {
   "cell_type": "code",
   "execution_count": null,
   "metadata": {},
   "outputs": [],
   "source": [
    "# Create an in-memory observation\n",
    "obs = Observation.create(pointing=pointing, livetime=livetime, irfs=irfs)\n",
    "print(obs)"
   ]
  },
  {
   "cell_type": "code",
   "execution_count": null,
   "metadata": {},
   "outputs": [],
   "source": [
    "# Make the MapDataset\n",
    "maker = MapDatasetMaker(\n",
    "    selection=[\"exposure\", \"background\", \"psf\", \"edisp\"]\n",
    ")\n",
    "\n",
    "maker_safe_mask = SafeMaskMaker(\n",
    "    methods=[\"offset-max\"], offset_max=4.0 * u.deg\n",
    ")\n",
    "\n",
    "dataset = maker.run(empty, obs)\n",
    "dataset = maker_safe_mask.run(dataset, obs)\n",
    "print(dataset)"
   ]
  },
  {
   "cell_type": "code",
   "execution_count": null,
   "metadata": {},
   "outputs": [],
   "source": [
    "# Add the model on the dataset and Poission fluctuate\n",
    "dataset.models = models\n",
    "dataset.fake()\n",
    "# Do a print on the dataset - there is now a counts maps\n",
    "print(dataset)"
   ]
  },
  {
   "cell_type": "markdown",
   "metadata": {},
   "source": [
    "Now use this dataset as you would in all standard analysis. You can plot the maps, or proceed with your custom analysis. \n",
    "In the next section, we show the standard 3D fitting as in [analysis_3d](analysis_3d.ipynb)."
   ]
  },
  {
   "cell_type": "code",
   "execution_count": null,
   "metadata": {},
   "outputs": [],
   "source": [
    "# To plot, eg, counts:\n",
    "dataset.counts.smooth(0.05 * u.deg).plot_interactive(\n",
    "    add_cbar=True, stretch=\"linear\"\n",
    ")"
   ]
  },
  {
   "cell_type": "markdown",
   "metadata": {},
   "source": [
    "## Fit\n",
    "\n",
    "In this section, we do a usual 3D fit with the same model used to simulated the data and see the stability of the simulations. Often, it is useful to simulate many such datasets and look at the distribution of the reconstructed parameters."
   ]
  },
  {
   "cell_type": "code",
   "execution_count": null,
   "metadata": {},
   "outputs": [],
   "source": [
    "models_fit = models.copy()"
   ]
  },
  {
   "cell_type": "code",
   "execution_count": null,
   "metadata": {},
   "outputs": [],
   "source": [
    "# We do not want to fit the background in this case, so we will freeze the parameters\n",
    "models_fit[\"dataset-simu-bkg\"].spectral_model.norm.frozen = True\n",
    "models_fit[\"dataset-simu-bkg\"].spectral_model.tilt.frozen = True"
   ]
  },
  {
   "cell_type": "code",
   "execution_count": null,
   "metadata": {},
   "outputs": [],
   "source": [
    "dataset.models = models_fit\n",
    "print(dataset.models)"
   ]
  },
  {
   "cell_type": "code",
   "execution_count": null,
   "metadata": {},
   "outputs": [],
   "source": [
    "%%time\n",
    "fit = Fit([dataset])\n",
    "result = fit.run(optimize_opts={\"print_level\": 1})"
   ]
  },
  {
   "cell_type": "code",
   "execution_count": null,
   "metadata": {},
   "outputs": [],
   "source": [
<<<<<<< HEAD
    "dataset_fit.plot_spatial_residuals(method=\"diff/sqrt(model)\", vmin=-0.5, vmax=0.5)"
=======
    "dataset.plot_residuals(method=\"diff/sqrt(model)\", vmin=-0.5, vmax=0.5);"
>>>>>>> b49ff339
   ]
  },
  {
   "cell_type": "markdown",
   "metadata": {},
   "source": [
    "Compare the injected and fitted models: "
   ]
  },
  {
   "cell_type": "code",
   "execution_count": null,
   "metadata": {},
   "outputs": [],
   "source": [
    "print(\"True model: \\n\", model_simu, \"\\n\\n Fitted model: \\n\", models_fit[\"model-simu\"])"
   ]
  },
  {
   "cell_type": "markdown",
   "metadata": {},
   "source": [
    "Get the errors on the fitted parameters from the parameter table"
   ]
  },
  {
   "cell_type": "code",
   "execution_count": null,
   "metadata": {},
   "outputs": [],
   "source": [
    "result.parameters.to_table()"
   ]
  },
  {
   "cell_type": "code",
   "execution_count": null,
   "metadata": {},
   "outputs": [],
   "source": []
  }
 ],
 "metadata": {
  "kernelspec": {
   "display_name": "Python 3",
   "language": "python",
   "name": "python3"
  },
  "language_info": {
   "codemirror_mode": {
    "name": "ipython",
    "version": 3
   },
   "file_extension": ".py",
   "mimetype": "text/x-python",
   "name": "python",
   "nbconvert_exporter": "python",
   "pygments_lexer": "ipython3",
   "version": "3.7.0"
  },
  "widgets": {
   "application/vnd.jupyter.widget-state+json": {
    "state": {
     "3cf9799567f44cc2a06127e22b70907d": {
      "model_module": "@jupyter-widgets/controls",
      "model_module_version": "1.5.0",
      "model_name": "DescriptionStyleModel",
      "state": {
       "_model_module": "@jupyter-widgets/controls",
       "_model_module_version": "1.5.0",
       "_model_name": "DescriptionStyleModel",
       "_view_count": null,
       "_view_module": "@jupyter-widgets/base",
       "_view_module_version": "1.2.0",
       "_view_name": "StyleView",
       "description_width": "initial"
      }
     },
     "402b67fa28c64e9086bdb1c31145d7af": {
      "model_module": "@jupyter-widgets/controls",
      "model_module_version": "1.5.0",
      "model_name": "SelectionSliderModel",
      "state": {
       "_dom_classes": [],
       "_model_module": "@jupyter-widgets/controls",
       "_model_module_version": "1.5.0",
       "_model_name": "SelectionSliderModel",
       "_options_labels": [
        "1.00e-01 TeV - 1.67e-01 TeV TeV",
        "1.67e-01 TeV - 2.78e-01 TeV TeV",
        "2.78e-01 TeV - 4.64e-01 TeV TeV",
        "4.64e-01 TeV - 7.74e-01 TeV TeV",
        "7.74e-01 TeV - 1.29e+00 TeV TeV",
        "1.29e+00 TeV - 2.15e+00 TeV TeV",
        "2.15e+00 TeV - 3.59e+00 TeV TeV",
        "3.59e+00 TeV - 5.99e+00 TeV TeV",
        "5.99e+00 TeV - 1.00e+01 TeV TeV"
       ],
       "_view_count": null,
       "_view_module": "@jupyter-widgets/controls",
       "_view_module_version": "1.5.0",
       "_view_name": "SelectionSliderView",
       "continuous_update": false,
       "description": "Select energy:",
       "description_tooltip": null,
       "disabled": false,
       "index": 0,
       "layout": "IPY_MODEL_af4d5cf4a93b4c2aa9fd249e0ebea901",
       "orientation": "horizontal",
       "readout": true,
       "style": "IPY_MODEL_f2ed94b9874c42d6b6b9d91c91c5db74"
      }
     },
     "78a3fce2d5cb43f3b3624ea299a521c7": {
      "model_module": "@jupyter-widgets/base",
      "model_module_version": "1.2.0",
      "model_name": "LayoutModel",
      "state": {
       "_model_module": "@jupyter-widgets/base",
       "_model_module_version": "1.2.0",
       "_model_name": "LayoutModel",
       "_view_count": null,
       "_view_module": "@jupyter-widgets/base",
       "_view_module_version": "1.2.0",
       "_view_name": "LayoutView",
       "align_content": null,
       "align_items": null,
       "align_self": null,
       "border": null,
       "bottom": null,
       "display": null,
       "flex": null,
       "flex_flow": null,
       "grid_area": null,
       "grid_auto_columns": null,
       "grid_auto_flow": null,
       "grid_auto_rows": null,
       "grid_column": null,
       "grid_gap": null,
       "grid_row": null,
       "grid_template_areas": null,
       "grid_template_columns": null,
       "grid_template_rows": null,
       "height": null,
       "justify_content": null,
       "justify_items": null,
       "left": null,
       "margin": null,
       "max_height": null,
       "max_width": null,
       "min_height": null,
       "min_width": null,
       "object_fit": null,
       "object_position": null,
       "order": null,
       "overflow": null,
       "overflow_x": null,
       "overflow_y": null,
       "padding": null,
       "right": null,
       "top": null,
       "visibility": null,
       "width": null
      }
     },
     "8296ed54d25847ebbdbba978215b0c1d": {
      "model_module": "@jupyter-widgets/controls",
      "model_module_version": "1.5.0",
      "model_name": "VBoxModel",
      "state": {
       "_dom_classes": [
        "widget-interact"
       ],
       "_model_module": "@jupyter-widgets/controls",
       "_model_module_version": "1.5.0",
       "_model_name": "VBoxModel",
       "_view_count": null,
       "_view_module": "@jupyter-widgets/controls",
       "_view_module_version": "1.5.0",
       "_view_name": "VBoxView",
       "box_style": "",
       "children": [
        "IPY_MODEL_402b67fa28c64e9086bdb1c31145d7af",
        "IPY_MODEL_e541c5ee14324f0aa25a5f74db092f9f",
        "IPY_MODEL_c33bce30599e45b3bb658b7121b5e0f1"
       ],
       "layout": "IPY_MODEL_78a3fce2d5cb43f3b3624ea299a521c7"
      }
     },
     "86502265c1864ae78b320acebffa62bd": {
      "model_module": "@jupyter-widgets/base",
      "model_module_version": "1.2.0",
      "model_name": "LayoutModel",
      "state": {
       "_model_module": "@jupyter-widgets/base",
       "_model_module_version": "1.2.0",
       "_model_name": "LayoutModel",
       "_view_count": null,
       "_view_module": "@jupyter-widgets/base",
       "_view_module_version": "1.2.0",
       "_view_name": "LayoutView",
       "align_content": null,
       "align_items": null,
       "align_self": null,
       "border": null,
       "bottom": null,
       "display": null,
       "flex": null,
       "flex_flow": null,
       "grid_area": null,
       "grid_auto_columns": null,
       "grid_auto_flow": null,
       "grid_auto_rows": null,
       "grid_column": null,
       "grid_gap": null,
       "grid_row": null,
       "grid_template_areas": null,
       "grid_template_columns": null,
       "grid_template_rows": null,
       "height": null,
       "justify_content": null,
       "justify_items": null,
       "left": null,
       "margin": null,
       "max_height": null,
       "max_width": null,
       "min_height": null,
       "min_width": null,
       "object_fit": null,
       "object_position": null,
       "order": null,
       "overflow": null,
       "overflow_x": null,
       "overflow_y": null,
       "padding": null,
       "right": null,
       "top": null,
       "visibility": null,
       "width": null
      }
     },
     "ad8503b6c8494978874f7c11be4e77f8": {
      "model_module": "@jupyter-widgets/base",
      "model_module_version": "1.2.0",
      "model_name": "LayoutModel",
      "state": {
       "_model_module": "@jupyter-widgets/base",
       "_model_module_version": "1.2.0",
       "_model_name": "LayoutModel",
       "_view_count": null,
       "_view_module": "@jupyter-widgets/base",
       "_view_module_version": "1.2.0",
       "_view_name": "LayoutView",
       "align_content": null,
       "align_items": null,
       "align_self": null,
       "border": null,
       "bottom": null,
       "display": null,
       "flex": null,
       "flex_flow": null,
       "grid_area": null,
       "grid_auto_columns": null,
       "grid_auto_flow": null,
       "grid_auto_rows": null,
       "grid_column": null,
       "grid_gap": null,
       "grid_row": null,
       "grid_template_areas": null,
       "grid_template_columns": null,
       "grid_template_rows": null,
       "height": null,
       "justify_content": null,
       "justify_items": null,
       "left": null,
       "margin": null,
       "max_height": null,
       "max_width": null,
       "min_height": null,
       "min_width": null,
       "object_fit": null,
       "object_position": null,
       "order": null,
       "overflow": null,
       "overflow_x": null,
       "overflow_y": null,
       "padding": null,
       "right": null,
       "top": null,
       "visibility": null,
       "width": null
      }
     },
     "af4d5cf4a93b4c2aa9fd249e0ebea901": {
      "model_module": "@jupyter-widgets/base",
      "model_module_version": "1.2.0",
      "model_name": "LayoutModel",
      "state": {
       "_model_module": "@jupyter-widgets/base",
       "_model_module_version": "1.2.0",
       "_model_name": "LayoutModel",
       "_view_count": null,
       "_view_module": "@jupyter-widgets/base",
       "_view_module_version": "1.2.0",
       "_view_name": "LayoutView",
       "align_content": null,
       "align_items": null,
       "align_self": null,
       "border": null,
       "bottom": null,
       "display": null,
       "flex": null,
       "flex_flow": null,
       "grid_area": null,
       "grid_auto_columns": null,
       "grid_auto_flow": null,
       "grid_auto_rows": null,
       "grid_column": null,
       "grid_gap": null,
       "grid_row": null,
       "grid_template_areas": null,
       "grid_template_columns": null,
       "grid_template_rows": null,
       "height": null,
       "justify_content": null,
       "justify_items": null,
       "left": null,
       "margin": null,
       "max_height": null,
       "max_width": null,
       "min_height": null,
       "min_width": null,
       "object_fit": null,
       "object_position": null,
       "order": null,
       "overflow": null,
       "overflow_x": null,
       "overflow_y": null,
       "padding": null,
       "right": null,
       "top": null,
       "visibility": null,
       "width": "50%"
      }
     },
     "c33bce30599e45b3bb658b7121b5e0f1": {
      "model_module": "@jupyter-widgets/output",
      "model_module_version": "1.0.0",
      "model_name": "OutputModel",
      "state": {
       "_dom_classes": [],
       "_model_module": "@jupyter-widgets/output",
       "_model_module_version": "1.0.0",
       "_model_name": "OutputModel",
       "_view_count": null,
       "_view_module": "@jupyter-widgets/output",
       "_view_module_version": "1.0.0",
       "_view_name": "OutputView",
       "layout": "IPY_MODEL_86502265c1864ae78b320acebffa62bd",
       "msg_id": "",
       "outputs": []
      }
     },
     "e541c5ee14324f0aa25a5f74db092f9f": {
      "model_module": "@jupyter-widgets/controls",
      "model_module_version": "1.5.0",
      "model_name": "RadioButtonsModel",
      "state": {
       "_dom_classes": [],
       "_model_module": "@jupyter-widgets/controls",
       "_model_module_version": "1.5.0",
       "_model_name": "RadioButtonsModel",
       "_options_labels": [
        "linear",
        "sqrt",
        "log"
       ],
       "_view_count": null,
       "_view_module": "@jupyter-widgets/controls",
       "_view_module_version": "1.5.0",
       "_view_name": "RadioButtonsView",
       "description": "Select stretch:",
       "description_tooltip": null,
       "disabled": false,
       "index": 0,
       "layout": "IPY_MODEL_ad8503b6c8494978874f7c11be4e77f8",
       "style": "IPY_MODEL_3cf9799567f44cc2a06127e22b70907d"
      }
     },
     "f2ed94b9874c42d6b6b9d91c91c5db74": {
      "model_module": "@jupyter-widgets/controls",
      "model_module_version": "1.5.0",
      "model_name": "DescriptionStyleModel",
      "state": {
       "_model_module": "@jupyter-widgets/controls",
       "_model_module_version": "1.5.0",
       "_model_name": "DescriptionStyleModel",
       "_view_count": null,
       "_view_module": "@jupyter-widgets/base",
       "_view_module_version": "1.2.0",
       "_view_name": "StyleView",
       "description_width": "initial"
      }
     }
    },
    "version_major": 2,
    "version_minor": 0
   }
  }
 },
 "nbformat": 4,
 "nbformat_minor": 4
}<|MERGE_RESOLUTION|>--- conflicted
+++ resolved
@@ -293,11 +293,7 @@
    "metadata": {},
    "outputs": [],
    "source": [
-<<<<<<< HEAD
-    "dataset_fit.plot_spatial_residuals(method=\"diff/sqrt(model)\", vmin=-0.5, vmax=0.5)"
-=======
-    "dataset.plot_residuals(method=\"diff/sqrt(model)\", vmin=-0.5, vmax=0.5);"
->>>>>>> b49ff339
+    "dataset.plot_spatial_residuals(method=\"diff/sqrt(model)\", vmin=-0.5, vmax=0.5);"
    ]
   },
   {
