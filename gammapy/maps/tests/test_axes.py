--- conflicted
+++ resolved
@@ -878,11 +878,8 @@
     _ = MapAxis.from_table(table, format="gadf-dl3", column_prefix="THETA")
 
 
-<<<<<<< HEAD
-def test_label_map_axis_append():
-=======
+    
 def test_label_map_axis_concatenate():
->>>>>>> b37bb90e
     label1 = LabelMapAxis(["aa", "bb"], name="letters")
     label2 = LabelMapAxis(["cc", "dd"], name="letters")
     label3 = LabelMapAxis(["ee", "ff"], name="other_letters")
